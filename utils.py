--- conflicted
+++ resolved
@@ -7,6 +7,7 @@
 import logging
 import numpy as np
 import warnings
+
 
 
 
@@ -91,104 +92,15 @@
     )
     return datapackage
 
-<<<<<<< HEAD
-
-def add_column_nearest_year_on_timeline(tl_df, dates_list):
-    """
-    Add a column to a timeline with the year of the database, within the list of year of available databases,
-    that is the nearest to the date in the timeline.
+def add_column_interpolation_weights_on_timeline(tl_df, dates_list, interpolation_type="linear"):
+    """
+    Add a column to a timeline with the weights for an interpolation between the two nearest dates, from the list of dates from the available databases.
 
     :param tl_df: Timeline as a dataframe.
     :param dates_list: List of years of the available databases.
-
-    :return: Timeline as a dataframe with a column 'nearest_year' (int64) added.
-    -------------------
-    Example:
-    >>> dates_list = [
-        datetime.strptime("2020", "%Y"),
-        datetime.strptime("2022", "%Y"),
-        datetime.strptime("2025", "%Y"),
-    ]
-    >>> add_column_nearest_year_on_timeline(tl_df, dates_list)
-    """
-    if "date" not in list(tl_df.columns):
-        raise ValueError("The timeline does not contain dates.")
-    tl_df["nearest_year"] = tl_df["date"].apply(
-        lambda x: find_closest_date(x, dates_list).year
-    )
-    return tl_df
-
-
-def get_weights_for_interpolation_between_nearest_years(
-    date, dates_list, interpolation_type="linear"
-):
-    """
-    Find the nearest dates (before and after) a given date in a list of dates and calculate the interpolation weights.
-
-    :param date: Target date.
-    :param dates_list: List of years of the available databases.
-    :param interpolation_type: Type of interpolation between the nearest lower and higher dates. For now,
+    :param interpolation_type: Type of interpolation between the nearest lower and higher dates. For now, 
     only "linear" is available.
-
-    :return: Dictionary with years of the available databases to use as keys and the weights for interpolation as values.
-    -------------------
-    Example:
-    >>> dates_list = [
-        datetime.strptime("2020", "%Y"),
-        datetime.strptime("2022", "%Y"),
-        datetime.strptime("2025", "%Y"),
-    ]
-    >>> date_test = datetime(2021,10,11)
-    >>> add_column_interpolation_weights_on_timeline(date_test, dates_list, interpolation_type="linear")
-    """
-    dates_list = sorted(dates_list)
-
-    diff_dates_list = [date - x for x in dates_list]
-    if timedelta(0) in diff_dates_list:
-        exact_match = dates_list[diff_dates_list.index(timedelta(0))]
-        return {exact_match.year: 1}
-
-    closest_lower = min(
-        dates_list,
-        key=lambda x: abs(date - x) if (date - x) > timedelta(0) else timedelta.max,
-    )
-    closest_higher = min(
-        dates_list,
-        key=lambda x: abs(date - x) if (date - x) < timedelta(0) else timedelta.max,
-    )
-
-    if closest_lower == closest_higher:
-        warnings.warn(
-            "Date outside the range of dates covered by the databases.",
-            category=Warning,
-        )
-        return {closest_lower.year: 1}
-
-    if interpolation_type == "linear":
-        weight = int((date - closest_lower).total_seconds()) / int(
-            (closest_higher - closest_lower).total_seconds()
-        )
-    else:
-        raise ValueError(
-            f"Sorry, but {interpolation_type} interpolation is not available yet."
-        )
-    return {closest_lower.year: weight, closest_higher.year: 1 - weight}
-
-
-def add_column_interpolation_weights_on_timeline(
-    tl_df, dates_list, interpolation_type="linear"
-):
-=======
-def add_column_interpolation_weights_on_timeline(tl_df, dates_list, interpolation_type="linear"):
->>>>>>> 29dfa12e
-    """
-    Add a column to a timeline with the weights for an interpolation between the two nearest dates, from the list of dates from the available databases.
-
-    :param tl_df: Timeline as a dataframe.
-    :param dates_list: List of years of the available databases.
-    :param interpolation_type: Type of interpolation between the nearest lower and higher dates. For now,
-    only "linear" is available.
-
+    
     :return: Timeline as a dataframe with a column 'interpolation_weights' (object:dictionnary) added.
     -------------------
     Example:
@@ -199,15 +111,6 @@
     ]
     >>> add_column_interpolation_weights_on_timeline(tl_df, dates_list, interpolation_type="linear")
     """
-<<<<<<< HEAD
-    if "date" not in list(tl_df.columns):
-        raise ValueError("The timeline does not contain dates.")
-    tl_df["interpolation_weights"] = tl_df["date"].apply(
-        lambda x: get_weights_for_interpolation_between_nearest_years(
-            x, dates_list, interpolation_type
-        )
-    )
-=======
     def find_closest_date(target, dates):
         """
         Find the closest date to the target in the dates list.
@@ -293,7 +196,6 @@
         return tl_df
         
     tl_df['interpolation_weights'] = tl_df['date'].apply(lambda x: get_weights_for_interpolation_between_nearest_years(x, dates_list, interpolation_type))
->>>>>>> 29dfa12e
     return tl_df
 
 
