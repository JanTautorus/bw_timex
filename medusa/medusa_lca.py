--- conflicted
+++ resolved
@@ -3,11 +3,8 @@
 import pandas as pd
 import numpy as np
 import matplotlib.pyplot as plt
-<<<<<<< HEAD
+import seaborn as sb
 from peewee import fn
-=======
-import seaborn as sb
->>>>>>> acbb187a
 
 from datetime import datetime
 from typing import Optional, Callable
@@ -192,21 +189,12 @@
             return
         self.lca.lcia()
 
-<<<<<<< HEAD
-    # TODO maybe restructure the dynamic biosphere building into one method, simialr to lci() and lcia()? dynamic_lci(), which calls build_dynamic_biosphere() and calculate_dynamic_lci()?
-
-    def build_dynamic_biosphere(self):
-        """
-        Build the dynamic biosphere matrix, which links the biosphere flows to the correct background databases and keeps the timing èach biosphere flows, using DynamicBiosphere class.
-
-=======
     #TODO maybe restructure the dynamic biosphere building into one method, similar to lci() and lcia()? dynamic_lci(), which calls build_dynamic_biosphere() and calculate_dynamic_lci()?
     
     def build_dynamic_biosphere(self):
         """
         Build the dynamic biosphere matrix, which links the biosphere flows to the correct background databases and tracks the timing each biosphere flows, using DynamicBiosphere class.
         
->>>>>>> acbb187a
         This returns a matrix of the dimensions (bio_flows at a specific timestep) x (processes)
 
         """
@@ -235,18 +223,6 @@
     def calculate_dynamic_biosphere_lci(
         self,
     ):
-<<<<<<< HEAD
-        """
-        Build the dynamic biosphere and calcluates the dynamic inventory.
-        """
-        self.build_dynamic_biosphere()
-
-        # calculate lci from dynamic biosphere matrix
-        unordered_dynamic_lci = self.dynamic_biomatrix.dot(
-            self.dynamic_supply_array  # dynamic supply array excludes the original databases
-        )
-        self.build_dynamic_inventory_dict(unordered_dynamic_lci)
-=======
         """
         Calcluates the dynamic inventory from the dynamic biosphere matrix by calling build_dynamic_inventory_dict.
         Returns a dictionary with the dynamic inventory of the LCI in the form of
@@ -261,11 +237,8 @@
                 },
           ...}
         """
-        if not hasattr(self, "dynamic_biomatrix"):
-            warnings.warn(
-                "dynamic biosphere matrix not yet built. Call MedusaLCA.build_dynamic_biosphere() first."
-            )
-        #old code: process info not pertained:
+        self.build_dynamic_biosphere()
+
         # calculate lci from dynamic biosphere matrix
         # unordered_dynamic_lci = self.dynamic_biomatrix.dot(
         #     self.dynamic_supply_array 
@@ -279,21 +252,12 @@
 
         
         self.build_dynamic_inventory_dict(diagonalized_dynamic_lci)
->>>>>>> acbb187a
 
     def build_dynamic_inventory_dict(
         self,
         diagonalized_dynamic_lci: np.array,
     ):
         """
-<<<<<<< HEAD
-        Create dynamic lci dictionary with structure
-        {CO2: {time: [2022, 2023], amount:[3,5]},
-        CH4: {time: [2022, 2023], amount:[3,5]},
-        ...
-        }
-        :param unordered_dynamic_lci: lci results in an array, whose order is the same as the biosphere_time_mapping_dict (?)
-=======
         Create dynamic lci dictionary with structure 
         {CO2: {
                 time: [2022, 2023], 
@@ -306,23 +270,16 @@
                 },
           ...}
         :param diagonalized_dynamic_lci: diagnolized lci results, pertaining additional information of emitting activity
->>>>>>> acbb187a
         :return: none but sets the dynamic_inventory attribute of the MedusaLCA instance
         """
         self.dynamic_inventory = (
             {}
-<<<<<<< HEAD
-        )  # dictionary to store the dynamic lci {CO2: {time: [2022, 2023], amount:[3,5]}}
-        for (flow, time), i in self.biosphere_time_mapping_dict.items():
-            amount = unordered_dynamic_lci[i]
-=======
         )  # dictionary to store the dynamic lci {CO2: {time: [2022, 2023], amount:[3,5], emitting_process: (database, code)}}
         
-        self.act_time_mapping_reversed= {v: k for k, v in self.act_time_mapping.items()} #reversed mapping of activity_time_mapping_dict
-
-        for (flow, time), row_id in self.bio_row_mapping.items(): #looping over the rows of the diagnolized df
+        self.act_time_mapping_reversed= {v: k for k, v in self.activity_time_mapping.items()} #reversed mapping of activity_time_mapping_dict #TODO check if used
+
+        for (flow, time), row_id in self.biosphere_time_mapping_dict.items(): #looping over the rows of the diagnolized df
             
->>>>>>> acbb187a
             # add biosphere flow to dictionary if it does not exist yet
             if not flow["code"] in self.dynamic_inventory.keys():
                 self.dynamic_inventory[flow["code"]] = {"time": [], "amount": [], "emitting_process": []}  
@@ -692,13 +649,12 @@
         plt.xlabel("time")
         plt.show()
 
-<<<<<<< HEAD
     def remap_inventory_dicts(self) -> None:
         warnings.warn(
             "bw25's original mapping function doesn't work with our new time-mapped matrix entries. The medusa mapping can be found in acvitity_time_mapping_dict and biosphere_time_mapping_dict."
         )
         return
-=======
+
     def plot_dynamic_characterized_inventory(self, cumsum: bool = False):
         """
         Plot the characterized inventory of the dynamic LCI in a very simple plot
@@ -743,7 +699,6 @@
         axes.legend(bbox_to_anchor=(1.05, 1), loc='upper left')
         axes.set_title(title)
         plt.show()
->>>>>>> acbb187a
 
     def __getattr__(self, name):
         """
